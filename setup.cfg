
[metadata]
name             = pymodbus
version          = attr: pymodbus.__version__
author           = attr: pymodbus.__author__
maintainer       = attr: pymodbus.__maintainer__
license          = BSD-3-Clause
platforms        = 'Linux', 'Mac OS X', 'Win'
description      = A fully featured modbus protocol stack in python
keywords         = modbus, asyncio, scada, client, server, simulator
long_description = file: README.rst
url              = https://github.com/riptideio/pymodbus/
classifiers      =
    Development Status :: 4 - Beta
<<<<<<< HEAD
    Programming Language :: Python :: 3.8
    Programming Language :: Python :: 3.9
    Programming Language :: Python :: 3.10
    Environment :: Console
    Framework :: Asyncio
    Intended Audience :: Developers
    License :: OSI Approved :: BSD License
    Operating System :: OS Independent :: Linux
    Operating System :: POSIX :: Linux
    Operating System :: Microsoft :: Windows
    Operating System :: MacOS
=======
    Environment :: Console
    Framework :: Twisted
    Framework :: AsyncIO
    Intended Audience :: Developers
    License :: OSI Approved :: BSD License
    Operating System :: POSIX :: Linux
    Operating System :: Unix
    Operating System :: MacOS :: MacOS X
    Operating System :: OS Independent
    Operating System :: Microsoft
    Programming Language :: Python :: 3.8
    Programming Language :: Python :: 3.9
    Programming Language :: Python :: 3.10
>>>>>>> 76314127
    Topic :: System :: Networking
    Topic :: Utilities
project_urls     =
    Source Code  = https://github.com/riptideio/pymodbus
    Bug Reports  = https://github.com/riptideio/pymodbus/issues
    Docs: Dev    = https://pymodbus.readthedocs.io/en/latest/?badge=latest
    Discord      = https://discord.gg/vcP8qAz2



[options]
packages             = find:
include_package_data = True
zip_safe             = True
python_requires      = >=3.8.0
#install_requires    --> setup.py
#extras_require      --> setup.py
#cmdclass            --> setup.py


[options.exclude_package_data]
'' =
    examples
    test
    tools
    doc


[options.entry_points]
console_scripts =
    pymodbus.console = pymodbus.repl.client.main:main
    pymodbus.server  = pymodbus.repl.server.main:server


[options.packages.find]
include = pymodbus*


[pylint.master]
# Specify a configuration file.
#rcfile=

# Python code to execute.
#init-hook=

# Files or directories to be skipped.
#ignore=CVS

# Add files or directories matching the regex patterns to the ignore-list.
ignore-paths=
ignore-patterns=^\.#

# Pickle collected data for later comparisons.
persistent=no

# List of plugins
load-plugins=
    pylint.extensions.bad_builtin,
    pylint.extensions.check_elif,
    pylint.extensions.code_style,
    pylint.extensions.comparetozero,
    pylint.extensions.comparison_placement,
    pylint.extensions.confusing_elif,
    pylint.extensions.docstyle,
    pylint.extensions.emptystring,
    pylint.extensions.eq_without_hash,
    pylint.extensions.for_any_all,
    pylint.extensions.mccabe,
    pylint.extensions.overlapping_exceptions,
    pylint.extensions.private_import,
    pylint.extensions.set_membership,
    pylint.extensions.typing,
# NOT WANTED:
#     pylint.extensions.broad_try_clause,
#     pylint.extensions.consider_ternary_expression,
#     pylint.extensions.docparams,
#     pylint.extensions.empty_comment,
#     pylint.extensions.redefined_variable_type,
#     pylint.extensions.while_used,

# Use multiple processes to speed up Pylint, 0 will auto-detect.
jobs=0

# pylint would attempt to guess common misconfiguration.
suggestion-mode=yes

# Allow loading of arbitrary C extensions.
unsafe-load-any-extension=no

# package or module names from where C extensions may be loaded.
extension-pkg-allow-list=

# Minimum supported python version
py-version = 3.8.0

# Amount of potential inferred values with a single object. 
limit-inference-results=100

# Specify a score threshold to be exceeded before program exits with error.
fail-under=10.0

# Return non-zero exit code if any of these messages/categories are detected.
fail-on=

[pylint.messages_control]
# Only show warnings with the listed confidence levels.
# confidence=

# Enable/Disable the message/report/category/checker with the given id(s).
enable=all
disable= 
    duplicate-code,     # TBD
    file-ignored,       # ONLY to be used with extreme care.
    format,             # NOT wanted, handled by black
    locally-disabled,   # NOT wanted
    suppressed-message, # NOT wanted

[pylint.reports]
# Set the output format.
output-format=text

# Tells whether to display a full report or only the messages
reports=no

# Python expression which should return a note less than 10.
evaluation=max(0, 0 if fatal else 10.0 - ((float(5 * error + warning + refactor + convention) / statement) * 10))

# Template used to display messages.
#msg-template=

# Activate the evaluation score.
score=yes

[pylint.logging]
# Logging modules to check the string format.
logging-modules=logging

# The type of string formatting that logging methods do.
logging-format-style=new

[pylint.miscellaneous]
# List of note tags/regular expression to take in consideration.
notes=FIXME,XXX,TODO
#notes-rgx=

[pylint.similarities]
# Minimum lines number of a similarity.
min-similarity-lines=4

# Ignore comments when computing similarities.
ignore-comments=yes

# Ignore docstrings when computing similarities.
ignore-docstrings=yes

# Ignore imports when computing similarities.
ignore-imports=no

# Signatures are removed from the similarity computation
ignore-signatures=no


[pylint.variables]
# Tells whether we should check for unused import in __init__ files.
init-import=no

# A regular expression matching the name of dummy variables
#dummy-variables-rgx=_$|dummy
dummy-variables-rgx=

# List of additional names supposed to be defined in builtins.
additional-builtins=

# List of strings which can identify a callback function by name.
#callbacks=cb_,_cb
callbacks=

# Tells whether unused global variables should be treated as a violation.
allow-global-unused-variables=yes

# List of names allowed to shadow builtins
allowed-redefined-builtins=

# Argument names that match this expression will be ignored.
ignored-argument-names=_.*

# List of qualified module names which can have objects that can redefine
# builtins.
#redefining-builtins-modules=six.moves,past.builtins,future.builtins,builtins,io
redefining-builtins-modules=past.builtins,future.builtins,builtins,io

[pylint.format]
# Maximum number of characters on a single line.
max-line-length=100

# Regexp for a line that is allowed to be longer than the limit.
ignore-long-lines=^\s*(# )?<?https?://\S+>?$

# Allow the body of an if to be on the same line.
single-line-if-stmt=no

# Allow the body of a class to be on the same line as the declaration
single-line-class-stmt=no

# Maximum number of lines in a module
max-module-lines=2000

# String used as indentation unit.
indent-string='    '
indent-after-paren=4

# Expected format of line ending.
#expected-line-ending-format=

[pylint.basic]
# Good variable names which should always be accepted.
#good-names=i,j,k,run,_
good-names=i,j,k,rr,rq,fd,_
#good-names-rgxs=

# Bad variable names which should always be refused, separated by a comma
bad-names=foo,bar,baz,toto,tutu,tata
bad-names-rgxs=

# Colon-delimited sets of names that determine each other's naming style when
# the name regexes allow several styles.
name-group=

# Include a hint for the correct naming format with invalid-name
include-naming-hint=no

# Naming style matching correct function names.
function-naming-style=snake_case
function-rgx=[a-z_][a-z0-9_]{2,30}$

# Naming style matching correct variable names.
variable-naming-style=snake_case
variable-rgx=[a-z_][a-z0-9_]{2,30}$

# Naming style matching correct constant names.
const-naming-style=UPPER_CASE
const-rgx=(([A-Z_][A-Z0-9_]*)|(__.*__))$

# Naming style matching correct attribute names.
attr-naming-style=snake_case
attr-rgx=[a-z_][a-z0-9_]{2,}$

# Naming style matching correct argument names.
argument-naming-style=snake_case
argument-rgx=[a-z_][a-z0-9_]{2,30}$

# Naming style matching correct class attribute names.
class-attribute-naming-style=any
class-attribute-rgx=([A-Za-z_][A-Za-z0-9_]{2,30}|(__.*__))$

# Naming style matching correct class constant names.
class-const-naming-style=UPPER_CASE
#class-const-rgx=

# Naming style matching correct inline iteration names.
inlinevar-naming-style=any
inlinevar-rgx=[A-Za-z_][A-Za-z0-9_]*$

# Naming style matching correct class names.
class-naming-style=PascalCase
class-rgx=[A-Z_][a-zA-Z0-9]+$

# Naming style matching correct module names.
module-naming-style=snake_case
module-rgx=(([a-z_][a-z0-9_]*)|([A-Z][a-zA-Z0-9]+))$

# Naming style matching correct method names.
method-naming-style=snake_case
method-rgx=[a-z_][a-z0-9_]{2,}$

# function or class names that do not require a docstring.
no-docstring-rgx=__.*__

# Minimum line length for functions/classes that require docstrings.
docstring-min-length=-1

# List of decorators that define properties, such as abc.abstractproperty.
property-classes=abc.abstractproperty

[pylint.typecheck]
# Regex pattern to define which classes are considered mixins
mixin-class-rgx=.*MixIn

# List of module names for which member attributes should not be checked.
ignored-modules=

# List of class names for which member attributes should not be checked.
ignored-classes=SQLObject, optparse.Values, thread._local, _thread._local

# List of members which are set dynamically.
generated-members=REQUEST,acl_users,aq_parent,argparse.Namespace

# List of decorators that create context managers from functions.
contextmanager-decorators=contextlib.contextmanager

# Warn about missing members when the attribute can be None.
ignore-none=yes

# This flag controls whether pylint should warn about no-member
ignore-on-opaque-inference=yes

# Show a hint with possible names when a member name was not found.
missing-member-hint=yes

# The minimum edit distance a name should have.
missing-member-hint-distance=1

# The total number of similar names that should be taken in consideration.
missing-member-max-choices=1

[pylint.spelling]
# Spelling dictionary name.
spelling-dict=

# List of comma separated words that should not be checked.
spelling-ignore-words=

# List of comma separated words that should be considered directives.
spelling-ignore-comment-directives=fmt: on,fmt: off,noqa:,noqa,nosec,isort:skip,mypy:

# A path to a file that contains private dictionary; one word per line.
spelling-private-dict-file=

# Tells whether to store unknown words.
spelling-store-unknown-words=no

# Limits count of emitted suggestions for spelling mistakes.
max-spelling-suggestions=4

[pylint.design]
# Maximum number of arguments for function / method
max-args=10

# Maximum number of locals for function / method body
max-locals=25

# Maximum number of return / yield for function / method body
max-returns=11

# Maximum number of branch for function / method body
max-branches=27

# Maximum number of statements in function / method body
max-statements=100

# Maximum number of parents for a class (see R0901).
max-parents=7

# List of qualified class names to ignore when counting class parents.
ignored-parents=

# Maximum number of attributes for a class (see R0902).
max-attributes=11

# Minimum number of public methods for a class (see R0903).
min-public-methods=2

# Maximum number of public methods for a class (see R0904).
max-public-methods=25

# Maximum number of boolean expressions in an if statement (see R0916).
max-bool-expr=5

# Regular expressions of class ancestor names to ignore.
exclude-too-few-public-methods=

[pylint.classes]
# List of method names used to declare (i.e. assign) instance attributes.
defining-attr-methods=__init__,__new__,setUp,__post_init__

# List of valid names for the first argument in a class method.
valid-classmethod-first-arg=cls

# List of valid names for the first argument in a metaclass class method.
valid-metaclass-classmethod-first-arg=mcs

# List of member names, which should be excluded from the protected access
# warning.
exclude-protected=_asdict,_fields,_replace,_source,_make

# Warn about protected attribute access inside special methods
check-protected-access-in-special-methods=no

[pylint.imports]
# List of modules that can be imported at any level.
#allow-any-import-level=
allow-any-import-level=no

# Allow wildcard imports from modules that define __all__.
allow-wildcard-with-all=no

# Analyse import fallback blocks.
analyse-fallback-blocks=no

# Deprecated modules which should not be used, separated by a comma
deprecated-modules=regsub,TERMIOS,Bastion,rexec

# Create a graph of every dependencies.
import-graph=
ext-import-graph=
int-import-graph=

# import to recognize a module as a standard compatibility libraries.
known-standard-library=

# Force import order to recognize a module as part of a third party library.
known-third-party=enchant

# Couples of modules and preferred modules, separated by a comma.
preferred-modules=

[pylint.exceptions]
# Exceptions that will emit a warning when being caught.
overgeneral-exceptions=Exception

[pylint.typing]
# app / library does need runtime introspection of type annotations.
runtime-typing = no

[pylint.deprecated_builtins]
# List of builtins function names that should not be used.
bad-functions=map,input

[pylint.refactoring]
# Maximum number of nested blocks for function / method body
max-nested-blocks=5

# Complete name of functions that never returns.
never-returning-functions=sys.exit,argparse.parse_error

[pylint.string]
# inconsistent-quotes generates a warning.
check-quote-consistency=no

# implicit-str-concat should generate a warning.
check-str-concat-over-line-jumps=no

[pylint.code_style]
# Max line length for which to sill emit suggestions.
#max-line-length-suggestions=

[flake8]
exclude         = .venv,.git,.tox,venv,build
max-complexity  = 25
doctests        = True
max-line-length = 120
# To work with Black 
# D202 No blank lines allowed after function docstring
# E203: Whitespace before ':'
# E501: line too long
# W503: Line break occurred before a binary operator
# W504 line break after binary operator
ignore =
    D202,
    E203,
    E501,
    W503,
    W504,

    D211,
    D400,
    E731,
    W503
noqa-require-code = True


[aliases]
upload_docs = build_sphinx upload_docs
package = build_apidocs build_sphinx sdist
test=pytest


[egg_info]
#tag_build = dev
tag_svn_revision = false


[build-sphinx]
source-dir = doc/sphinx/
build-dir  = doc/sphinx/build
all_files  = 1


[upload_docs]
upload_dir = build/sphinx/html


[bdist_wheel]
universal=1


[tool:pytest]
testpaths = test
addopts = -p no:warnings<|MERGE_RESOLUTION|>--- conflicted
+++ resolved
@@ -12,19 +12,6 @@
 url              = https://github.com/riptideio/pymodbus/
 classifiers      =
     Development Status :: 4 - Beta
-<<<<<<< HEAD
-    Programming Language :: Python :: 3.8
-    Programming Language :: Python :: 3.9
-    Programming Language :: Python :: 3.10
-    Environment :: Console
-    Framework :: Asyncio
-    Intended Audience :: Developers
-    License :: OSI Approved :: BSD License
-    Operating System :: OS Independent :: Linux
-    Operating System :: POSIX :: Linux
-    Operating System :: Microsoft :: Windows
-    Operating System :: MacOS
-=======
     Environment :: Console
     Framework :: Twisted
     Framework :: AsyncIO
@@ -38,7 +25,6 @@
     Programming Language :: Python :: 3.8
     Programming Language :: Python :: 3.9
     Programming Language :: Python :: 3.10
->>>>>>> 76314127
     Topic :: System :: Networking
     Topic :: Utilities
 project_urls     =
