# Tox (http://tox.testrun.org/) is a tool for running tests in multiple
# virtualenvs. This configuration file will run the test suite on all supported
# python versions. To use it, "pip install tox" and then run "tox" from this
# directory.

[tox]
<<<<<<< HEAD
envlist = py27, py35, py36, py37, py38, pypy
=======
envlist = py36, py37, py38, pypy3
>>>>>>> accb5518

[testenv]
deps = -r requirements-tests.txt
commands = py.test {posargs}
setenv = with_gmp=no

[flake8]
exclude = .tox
ignore = D211,D400,E731
max-line-length = 120<|MERGE_RESOLUTION|>--- conflicted
+++ resolved
@@ -4,11 +4,8 @@
 # directory.
 
 [tox]
-<<<<<<< HEAD
-envlist = py27, py35, py36, py37, py38, pypy
-=======
 envlist = py36, py37, py38, pypy3
->>>>>>> accb5518
+
 
 [testenv]
 deps = -r requirements-tests.txt
