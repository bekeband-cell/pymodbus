--- conflicted
+++ resolved
@@ -315,12 +315,8 @@
 
     def read_exception_status(self, **kwargs):
         """
-<<<<<<< HEAD
-         Read the contents of eight Exception Status outputs in a remote device.
-=======
          Read the contents of eight Exception Status outputs in a remote \
          device.
->>>>>>> f0edef30
 
         :param unit: The slave unit this request is targeting
         
@@ -339,13 +335,8 @@
 
     def get_com_event_counter(self, **kwargs):
         """
-<<<<<<< HEAD
-        Read  status word and an event count from the remote device's communication
-        event counter
-=======
         Read  status word and an event count from the remote device's \
         communication event counter.
->>>>>>> f0edef30
 
         :param unit: The slave unit this request is targeting
 
