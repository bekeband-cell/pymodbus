"""
Asynchronous framework adapter for asyncio.
"""
import socket
import asyncio
import functools
import ssl
from pymodbus.exceptions import ConnectionException
from pymodbus.client.asynchronous.mixins import AsyncModbusClientMixin
from pymodbus.client.tls_helper import sslctx_provider
from pymodbus.utilities import hexlify_packets
from pymodbus.transaction import FifoTransactionManager
import logging

_logger = logging.getLogger(__name__)

DGRAM_TYPE = socket.SocketKind.SOCK_DGRAM


class BaseModbusAsyncClientProtocol(AsyncModbusClientMixin):
    """
    Asyncio specific implementation of asynchronous modbus client protocol.
    """

    #: Factory that created this instance.
    factory = None
    transport = None

    async def execute(self, request=None):
        """
        Executes requests asynchronously
        :param request:
        :return:
        """
        req = self._execute(request)
        resp = await asyncio.wait_for(req, timeout=self._timeout)
        return resp

    def connection_made(self, transport):
        """
        Called when a connection is made.

        The transport argument is the transport representing the connection.
        :param transport:
        :return:
        """
        self.transport = transport
        self._connectionMade()

        if self.factory:
            self.factory.protocol_made_connection(self)

    def connection_lost(self, reason):
        """
        Called when the connection is lost or closed.

        The argument is either an exception object or None
        :param reason:
        :return:
        """
        self.transport = None
        self._connectionLost(reason)

        if self.factory:
            self.factory.protocol_lost_connection(self)

    def data_received(self, data):
        """
        Called when some data is received.
        data is a non-empty bytes object containing the incoming data.
        :param data:
        :return:
        """
        self._dataReceived(data)

    def create_future(self):
        """
        Helper function to create asyncio Future object
        :return:
        """
        return asyncio.Future()

    def resolve_future(self, f, result):
        """
        Resolves the completed future and sets the result
        :param f:
        :param result:
        :return:
        """
        if not f.done():
            f.set_result(result)

    def raise_future(self, f, exc):
        """
        Sets exception of a future if not done
        :param f:
        :param exc:
        :return:
        """
        if not f.done():
            f.set_exception(exc)

    def _connectionMade(self):
        """
        Called upon a successful client connection.
        """
        _logger.debug("Client connected to modbus server")
        self._connected = True

    def _connectionLost(self, reason):
        """
        Called upon a client disconnect

        :param reason: The reason for the disconnect
        """
        _logger.debug(
            "Client disconnected from modbus server: %s" % reason)
        self._connected = False
        for tid in list(self.transaction):
            self.raise_future(self.transaction.getTransaction(tid),
                              ConnectionException(
                                  'Connection lost during request'))

    @property
    def connected(self):
        """
        Return connection status.
        """
        return self._connected

    def write_transport(self, packet):
        return self.transport.write(packet)

    def _execute(self, request, **kwargs):
        """
        Starts the producer to send the next request to
        consumer.write(Frame(request))
        """
        request.transaction_id = self.transaction.getNextTID()
        packet = self.framer.buildPacket(request)
        _logger.debug("send: " + hexlify_packets(packet))
        self.write_transport(packet)
        return self._buildResponse(request.transaction_id)

    def _dataReceived(self, data):
        ''' Get response, check for valid message, decode result

        :param data: The data returned from the server
        '''
        _logger.debug("recv: " + hexlify_packets(data))
        unit = self.framer.decode_data(data).get("unit", 0)
        self.framer.processIncomingPacket(data, self._handleResponse, unit=unit)

    def _handleResponse(self, reply, **kwargs):
        """
        Handle the processed response and link to correct deferred

        :param reply: The reply to process
        """
        if reply is not None:
            tid = reply.transaction_id
            handler = self.transaction.getTransaction(tid)
            if handler:
                self.resolve_future(handler, reply)
            else:
                _logger.debug("Unrequested message: " + str(reply))

    def _buildResponse(self, tid):
        """
        Helper method to return a deferred response
        for the current request.

        :param tid: The transaction identifier for this response
        :returns: A defer linked to the latest request
        """
        f = self.create_future()
        if not self._connected:
            self.raise_future(f, ConnectionException(
                'Client is not connected'))
        else:
            self.transaction.addTransaction(f, tid)
        return f

    def close(self):
        self.transport.close()
        self._connected = False


class ModbusClientProtocol(BaseModbusAsyncClientProtocol, asyncio.Protocol):
    """
    Asyncio specific implementation of asynchronous modbus client protocol.
    """

    #: Factory that created this instance.
    factory = None
    transport = None

    def data_received(self, data):
        """
        Called when some data is received.
        data is a non-empty bytes object containing the incoming data.
        :param data:
        :return:
        """
        self._dataReceived(data)


class ModbusUdpClientProtocol(BaseModbusAsyncClientProtocol,
                              asyncio.DatagramProtocol):
    """
    Asyncio specific implementation of asynchronous modbus udp client protocol.
    """

    #: Factory that created this instance.
    factory = None

    def __init__(self, host=None, port=0, **kwargs):
        self.host = host
        self.port = port
        super(self.__class__, self).__init__(**kwargs)

    def datagram_received(self, data, addr):
        self._dataReceived(data)

    def write_transport(self, packet):
        return self.transport.sendto(packet)


class ReconnectingAsyncioModbusTcpClient(object):
    """
    Client to connect to modbus device repeatedly over TCP/IP."
    """
    #: Minimum delay in milli seconds before reconnect is attempted.
    DELAY_MIN_MS = 100
    #: Maximum delay in milli seconds before reconnect is attempted.
    DELAY_MAX_MS = 1000 * 60 * 5

    def __init__(self, protocol_class=None, loop=None):
        """
        Initialize ReconnectingAsyncioModbusTcpClient
        :param protocol_class: Protocol used to talk to modbus device.
        :param loop: Event loop to use
        """
        #: Protocol used to talk to modbus device.
        self.protocol_class = protocol_class or ModbusClientProtocol
        #: Current protocol instance.
        self.protocol = None
        #: Event loop to use.
        self.loop = loop or asyncio.get_event_loop()
        self.host = None
        self.port = 0
        self.connected = False
        #: Reconnect delay in milli seconds.
        self.delay_ms = self.DELAY_MIN_MS

    def reset_delay(self):
        """
        Resets wait before next reconnect to minimal period.
        """
        self.delay_ms = self.DELAY_MIN_MS

    async def start(self, host, port=502):
        """
        Initiates connection to start client
        :param host:
        :param port:
        :return:
        """
        # force reconnect if required:
        self.stop()

        _logger.debug('Connecting to %s:%s.' % (host, port))
        self.host = host
        self.port = port
        return await self._connect()

    def stop(self):
        """
        Stops client
        :return:
        """
        # prevent reconnect:
        self.host = None

        if self.connected:
            if self.protocol:
                if self.protocol.transport:
                    self.protocol.transport.close()

    def _create_protocol(self):
        """
        Factory function to create initialized protocol instance.
        """
        protocol = self.protocol_class()
        protocol.factory = self
        return protocol

    async def _connect(self):
        _logger.debug('Connecting.')
        try:
            transport, protocol = await self.loop.create_connection(
                self._create_protocol, self.host, self.port)
            return transport, protocol
        except Exception as ex:
            _logger.warning('Failed to connect: %s' % ex)
            asyncio.ensure_future(self._reconnect(), loop=self.loop)
        else:
            _logger.info('Connected to %s:%s.' % (self.host, self.port))
            self.reset_delay()

    def protocol_made_connection(self, protocol):
        """
        Protocol notification of successful connection.
        """
        _logger.info('Protocol made connection.')
        if not self.connected:
            self.connected = True
            self.protocol = protocol
        else:
            _logger.error('Factory protocol connect '
                          'callback called while connected.')

    def protocol_lost_connection(self, protocol):
        """
        Protocol notification of lost connection.
        """
        if self.connected:
            _logger.info('Protocol lost connection.')
            if protocol is not self.protocol:
                _logger.error('Factory protocol callback called '
                              'from unexpected protocol instance.')

            self.connected = False
            self.protocol = None
            if self.host:
                asyncio.ensure_future(self._reconnect(), loop=self.loop)
        else:
            _logger.error('Factory protocol disconnect callback called while not connected.')

    async def _reconnect(self):
        _logger.debug('Waiting %d ms before next '
                      'connection attempt.' % self.delay_ms)
        await asyncio.sleep(self.delay_ms / 1000)
        self.delay_ms = min(2 * self.delay_ms, self.DELAY_MAX_MS)
        return await self._connect()


class AsyncioModbusTcpClient(object):
    """Client to connect to modbus device over TCP/IP."""

    def __init__(self, host=None, port=502, protocol_class=None, loop=None):
        """
        Initializes Asyncio Modbus Tcp Client
        :param host: Host IP address
        :param port: Port to connect
        :param protocol_class: Protocol used to talk to modbus device.
        :param loop: Asyncio Event loop
        """
        #: Protocol used to talk to modbus device.
        self.protocol_class = protocol_class or ModbusClientProtocol
        #: Current protocol instance.
        self.protocol = None
        #: Event loop to use.
        self.loop = loop or asyncio.get_event_loop()

        self.host = host
        self.port = port

        self.connected = False

    def stop(self):
        """
        Stops the client
        :return:
        """
        if self.connected:
            if self.protocol:
                if self.protocol.transport:
                    self.protocol.transport.close()

    def _create_protocol(self):
        """
        Factory function to create initialized protocol instance.
        """
        protocol = self.protocol_class()
        protocol.factory = self
        return protocol

    async def connect(self):
        """
        Connect and start Async client
        :return:
        """
        _logger.debug('Connecting.')
        try:
            transport, protocol = await self.loop.create_connection(
                self._create_protocol, self.host, self.port)
            _logger.info('Connected to %s:%s.' % (self.host, self.port))
            return transport, protocol
        except Exception as ex:
            _logger.warning('Failed to connect: %s' % ex)
            # asyncio.asynchronous(self._reconnect(), loop=self.loop)

    def protocol_made_connection(self, protocol):
        """
        Protocol notification of successful connection.
        """
        _logger.info('Protocol made connection.')
        if not self.connected:
            self.connected = True
            self.protocol = protocol
        else:
            _logger.error('Factory protocol connect '
                          'callback called while connected.')

    def protocol_lost_connection(self, protocol):
        """
        Protocol notification of lost connection.
        """
        if self.connected:
            _logger.info('Protocol lost connection.')
            if protocol is not self.protocol:
                _logger.error('Factory protocol callback called'
                              ' from unexpected protocol instance.')

            self.connected = False
            self.protocol = None
            # if self.host:
            #     asyncio.asynchronous(self._reconnect(), loop=self.loop)
        else:
            _logger.error('Factory protocol disconnect'
                          ' callback called while not connected.')


class ReconnectingAsyncioModbusTlsClient(ReconnectingAsyncioModbusTcpClient):
    """
    Client to connect to modbus device repeatedly over TLS."
    """
    def __init__(self, protocol_class=None, loop=None, framer=None):
        """
        Initialize ReconnectingAsyncioModbusTcpClient
        :param protocol_class: Protocol used to talk to modbus device.
        :param loop: Event loop to use
        """
        self.framer = framer
        ReconnectingAsyncioModbusTcpClient.__init__(self, protocol_class, loop)

<<<<<<< HEAD
    async def start(self, host, port=802, sslctx=None, server_hostname=None):
=======
    @asyncio.coroutine
    def start(self, host='localhost', port=802, sslctx=None,
              certfile=None, keyfile=None, password=None):
>>>>>>> efd48335
        """
        Initiates connection to start client
        :param host: The host to connect to (default localhost)
        :param port: Port to connect
        :param sslctx:The SSLContext to use for TLS (default None and auto create)
        :param certfile: The optional client's cert file path for TLS server request
        :param keyfile: The optional client's key file path for TLS server request
        :param password: The password for for decrypting client's private key file
        """
<<<<<<< HEAD
        self.sslctx = sslctx
        if self.sslctx is None:
            self.sslctx = ssl.create_default_context()
            # According to MODBUS/TCP Security Protocol Specification, it is
            # TLSv2 at least
            self.sslctx.options |= ssl.OP_NO_TLSv1_1
            self.sslctx.options |= ssl.OP_NO_TLSv1
            self.sslctx.options |= ssl.OP_NO_SSLv3
            self.sslctx.options |= ssl.OP_NO_SSLv2
        self.server_hostname = server_hostname
        return await ReconnectingAsyncioModbusTcpClient.start(self, host, port)
=======
        self.sslctx = sslctx_provider(sslctx, certfile, keyfile, password)
        yield from ReconnectingAsyncioModbusTcpClient.start(self, host, port)
>>>>>>> efd48335

    async def _connect(self):
        _logger.debug('Connecting.')
        try:
<<<<<<< HEAD
            return await self.loop.create_connection(
                self._create_protocol, self.host,
                                      self.port,
                                      ssl=self.sslctx,
                                      server_hostname=self.server_hostname
            )
=======
            yield from self.loop.create_connection(self._create_protocol,
                                                   self.host,
                                                   self.port,
                                                   ssl=self.sslctx,
                                                   server_hostname=self.host)
>>>>>>> efd48335
        except Exception as ex:
            _logger.warning('Failed to connect: %s' % ex)
            asyncio.ensure_future(self._reconnect(), loop=self.loop)
        else:
            _logger.info('Connected to %s:%s.' % (self.host, self.port))
            self.reset_delay()

    def _create_protocol(self):
        """
        Factory function to create initialized protocol instance.
        """
        protocol = self.protocol_class(framer=self.framer)
        protocol.transaction = FifoTransactionManager(self)
        protocol.factory = self
        return protocol

class ReconnectingAsyncioModbusUdpClient(object):
    """
    Client to connect to modbus device repeatedly over UDP.
    """

    #: Reconnect delay in milli seconds.
    delay_ms = 0

    #: Maximum delay in milli seconds before reconnect is attempted.
    DELAY_MAX_MS = 1000 * 60 * 5

    def __init__(self, protocol_class=None, loop=None):
        """
        Initializes ReconnectingAsyncioModbusUdpClient
        :param protocol_class: Protocol used to talk to modbus device.
        :param loop: Asyncio Event loop
        """
        #: Protocol used to talk to modbus device.
        self.protocol_class = protocol_class or ModbusUdpClientProtocol
        #: Current protocol instance.
        self.protocol = None
        #: Event loop to use.
        self.loop = loop or asyncio.get_event_loop()

        self.host = None
        self.port = 0

        self.connected = False
        self.reset_delay()

    def reset_delay(self):
        """
        Resets wait before next reconnect to minimal period.
        """
        self.delay_ms = 100

    async def start(self, host, port=502):
        """
        Start reconnecting asynchronous udp client
        :param host: Host IP to connect
        :param port: Host port to connect
        :return:
        """
        # force reconnect if required:
        self.stop()

        _logger.debug('Connecting to %s:%s.' % (host, port))

        # getaddrinfo returns a list of tuples
        # - [(family, type, proto, canonname, sockaddr),]
        # We want sockaddr which is a (ip, port) tuple
        # udp needs ip addresses, not hostnames
        addrinfo = await self.loop.getaddrinfo(host,
                                                    port,
                                                    type=DGRAM_TYPE)
        self.host, self.port = addrinfo[0][-1]

        return await self._connect()

    def stop(self):
        """
        Stops connection and prevents reconnect
        :return:
        """
        # prevent reconnect:
        self.host = None

        if self.connected:
            if self.protocol:
                if self.protocol.transport:
                    self.protocol.transport.close()

    def _create_protocol(self, host=None, port=0):
        """
        Factory function to create initialized protocol instance.
        """
        protocol = self.protocol_class()
        protocol.host = host
        protocol.port = port
        protocol.factory = self
        return protocol

    async def _connect(self):
        _logger.debug('Connecting.')
        try:
            ep = await self.loop.create_datagram_endpoint(
                functools.partial(self._create_protocol,
                                  host=self.host,
                                  port=self.port),
                remote_addr=(self.host, self.port)
            )
            _logger.info('Connected to %s:%s.' % (self.host, self.port))
            return ep
        except Exception as ex:
            _logger.warning('Failed to connect: %s' % ex)
            asyncio.ensure_future(self._reconnect(), loop=self.loop)

    def protocol_made_connection(self, protocol):
        """
        Protocol notification of successful connection.
        """
        _logger.info('Protocol made connection.')
        if not self.connected:
            self.connected = True
            self.protocol = protocol
        else:
            _logger.error('Factory protocol connect callback '
                          'called while connected.')

    def protocol_lost_connection(self, protocol):
        """
        Protocol notification of lost connection.
        """
        if self.connected:
            _logger.info('Protocol lost connection.')
            if protocol is not self.protocol:
                _logger.error('Factory protocol callback called '
                              'from unexpected protocol instance.')

            self.connected = False
            self.protocol = None
            if self.host:
                asyncio.ensure_future(self._reconnect(), loop=self.loop)
        else:
            _logger.error('Factory protocol disconnect '
                          'callback called while not connected.')

    async def _reconnect(self):
        _logger.debug('Waiting %d ms before next '
                      'connection attempt.' % self.delay_ms)
        await asyncio.sleep(self.delay_ms / 1000)
        self.delay_ms = min(2 * self.delay_ms, self.DELAY_MAX_MS)
        return await self._connect()


class AsyncioModbusUdpClient(object):
    """
    Client to connect to modbus device over UDP.
    """

    def __init__(self, host=None, port=502, protocol_class=None, loop=None):
        """
        Initializes Asyncio Modbus UDP Client
        :param host: Host IP address
        :param port: Port to connect
        :param protocol_class: Protocol used to talk to modbus device.
        :param loop: Asyncio Event loop
        """
        #: Protocol used to talk to modbus device.
        self.protocol_class = protocol_class or ModbusUdpClientProtocol
        #: Current protocol instance.
        self.protocol = None
        #: Event loop to use.
        self.loop = loop or asyncio.get_event_loop()

        self.host = host
        self.port = port

        self.connected = False

    def stop(self):
        """
        Stops connection
        :return:
        """
        # prevent reconnect:
        # self.host = None

        if self.connected:
            if self.protocol:
                if self.protocol.transport:
                    self.protocol.transport.close()

    def _create_protocol(self, host=None, port=0):
        """
        Factory function to create initialized protocol instance.
        """
        protocol = self.protocol_class()
        protocol.host = host
        protocol.port = port
        protocol.factory = self
        return protocol

    async def connect(self):
        _logger.debug('Connecting.')
        try:
            addrinfo = await self.loop.getaddrinfo(
                self.host,
                self.port,
                type=DGRAM_TYPE)
            _host, _port = addrinfo[0][-1]
            ep = await self.loop.create_datagram_endpoint(
                functools.partial(self._create_protocol,
                                  host=_host, port=_port),
                remote_addr=(self.host, self.port)
            )
            _logger.info('Connected to %s:%s.' % (self.host, self.port))
            return ep
        except Exception as ex:
            _logger.warning('Failed to connect: %s' % ex)
            # asyncio.asynchronous(self._reconnect(), loop=self.loop)

    def protocol_made_connection(self, protocol):
        """
        Protocol notification of successful connection.
        """
        _logger.info('Protocol made connection.')
        if not self.connected:
            self.connected = True
            self.protocol = protocol
        else:
            _logger.error('Factory protocol connect '
                          'callback called while connected.')

    def protocol_lost_connection(self, protocol):
        """
        Protocol notification of lost connection.
        """
        if self.connected:
            _logger.info('Protocol lost connection.')
            if protocol is not self.protocol:
                _logger.error('Factory protocol callback '
                              'called from unexpected protocol instance.')

            self.connected = False
            self.protocol = None
            # if self.host:
            #    asyncio.asynchronous(self._reconnect(), loop=self.loop)
        else:
            _logger.error('Factory protocol disconnect '
                          'callback called while not connected.')


class AsyncioModbusSerialClient(object):
    """
    Client to connect to modbus device over serial.
    """
    transport = None
    framer = None

    def __init__(self, port, protocol_class=None, framer=None,  loop=None,
                 baudrate=9600, bytesize=8, parity='N', stopbits=1, **serial_kwargs):
        """
        Initializes Asyncio Modbus Serial Client
        :param port: Port to connect
        :param protocol_class: Protocol used to talk to modbus device.
        :param framer: Framer to use
        :param loop: Asyncio Event loop
        """
        #: Protocol used to talk to modbus device.
        self.protocol_class = protocol_class or ModbusClientProtocol
        #: Current protocol instance.
        self.protocol = None
        #: Event loop to use.
        self.loop = loop or asyncio.get_event_loop()
        self.port = port
        self.baudrate = baudrate
        self.bytesize = bytesize
        self.parity = parity
        self.stopbits = stopbits
        self.framer = framer
        self._extra_serial_kwargs = serial_kwargs
        self._connected_event = asyncio.Event()

    def stop(self):
        """
        Stops connection
        :return:
        """
        if self._connected:
            if self.protocol:
                if self.protocol.transport:
                    self.protocol.transport.close()

    def _create_protocol(self):
        protocol = self.protocol_class(framer=self.framer)
        protocol.factory = self
        return protocol

    @property
    def _connected(self):
        return self._connected_event.is_set()

    async def connect(self):
        """
        Connect Async client
        :return:
        """
        _logger.debug('Connecting.')
        try:
            from serial_asyncio import create_serial_connection

            await create_serial_connection(
                self.loop, self._create_protocol, self.port, baudrate=self.baudrate,
                bytesize=self.bytesize, stopbits=self.stopbits, parity=self.parity, **self._extra_serial_kwargs
            )
            await self._connected_event.wait()
            _logger.info('Connected to %s', self.port)
        except Exception as ex:
            _logger.warning('Failed to connect: %s', ex)

    def protocol_made_connection(self, protocol):
        """
        Protocol notification of successful connection.
        """
        _logger.info('Protocol made connection.')
        if not self._connected:
            self._connected_event.set()
            self.protocol = protocol
        else:
            _logger.error('Factory protocol connect '
                          'callback called while connected.')

    def protocol_lost_connection(self, protocol):
        """
        Protocol notification of lost connection.
        """
        if self._connected:
            _logger.info('Protocol lost connection.')
            if protocol is not self.protocol:
                _logger.error('Factory protocol callback called'
                              ' from unexpected protocol instance.')

            self._connected_event.clear()
            self.protocol = None
            # if self.host:
            #     asyncio.asynchronous(self._reconnect(), loop=self.loop)
        else:
            _logger.error('Factory protocol disconnect callback '
                          'called while not connected.')


async def init_tcp_client(proto_cls, loop, host, port, **kwargs):
    """
    Helper function to initialize tcp client
    :param proto_cls:
    :param loop:
    :param host:
    :param port:
    :param kwargs:
    :return:
    """
    client = ReconnectingAsyncioModbusTcpClient(protocol_class=proto_cls,
                                                loop=loop)
    await client.start(host, port)
    return client


<<<<<<< HEAD
async def init_tls_client(proto_cls, loop, host, port, sslctx=None,
                    server_hostname=None, framer=None, **kwargs):
=======
@asyncio.coroutine
def init_tls_client(proto_cls, loop, host, port, sslctx=None,
                    certfile=None, keyfile=None, password=None,
                    framer=None,**kwargs):
>>>>>>> efd48335
    """
    Helper function to initialize tcp client
    :param proto_cls:
    :param loop:
    :param host:
    :param port:
    :param sslctx:
    :param certfile: The optional client's cert file path for TLS server request
    :param keyfile: The optional client's key file path for TLS server request
    :param password: The password for for decrypting client's private key file
    :param framer:
    :param kwargs:
    :return:
    """
    client = ReconnectingAsyncioModbusTlsClient(protocol_class=proto_cls,
                                                loop=loop, framer=framer)
<<<<<<< HEAD
    await client.start(host, port, sslctx, server_hostname)
=======
    yield from client.start(host, port, sslctx, certfile, keyfile, password)
>>>>>>> efd48335
    return client


async def init_udp_client(proto_cls, loop, host, port, **kwargs):
    """
    Helper function to initialize UDP client
    :param proto_cls:
    :param loop:
    :param host:
    :param port:
    :param kwargs:
    :return:
    """
    client = ReconnectingAsyncioModbusUdpClient(protocol_class=proto_cls,
                                                loop=loop)
    await client.start(host, port)
    return client<|MERGE_RESOLUTION|>--- conflicted
+++ resolved
@@ -445,13 +445,9 @@
         self.framer = framer
         ReconnectingAsyncioModbusTcpClient.__init__(self, protocol_class, loop)
 
-<<<<<<< HEAD
-    async def start(self, host, port=802, sslctx=None, server_hostname=None):
-=======
-    @asyncio.coroutine
-    def start(self, host='localhost', port=802, sslctx=None,
-              certfile=None, keyfile=None, password=None):
->>>>>>> efd48335
+    async def start(self, host, port=802, sslctx=None,
+                    server_hostname=None, certfile=None, keyfile=None,
+                    password=None):
         """
         Initiates connection to start client
         :param host: The host to connect to (default localhost)
@@ -461,40 +457,19 @@
         :param keyfile: The optional client's key file path for TLS server request
         :param password: The password for for decrypting client's private key file
         """
-<<<<<<< HEAD
-        self.sslctx = sslctx
-        if self.sslctx is None:
-            self.sslctx = ssl.create_default_context()
-            # According to MODBUS/TCP Security Protocol Specification, it is
-            # TLSv2 at least
-            self.sslctx.options |= ssl.OP_NO_TLSv1_1
-            self.sslctx.options |= ssl.OP_NO_TLSv1
-            self.sslctx.options |= ssl.OP_NO_SSLv3
-            self.sslctx.options |= ssl.OP_NO_SSLv2
+        self.sslctx = sslctx_provider(sslctx, certfile, keyfile, password)
         self.server_hostname = server_hostname
         return await ReconnectingAsyncioModbusTcpClient.start(self, host, port)
-=======
-        self.sslctx = sslctx_provider(sslctx, certfile, keyfile, password)
-        yield from ReconnectingAsyncioModbusTcpClient.start(self, host, port)
->>>>>>> efd48335
 
     async def _connect(self):
         _logger.debug('Connecting.')
         try:
-<<<<<<< HEAD
             return await self.loop.create_connection(
                 self._create_protocol, self.host,
                                       self.port,
                                       ssl=self.sslctx,
-                                      server_hostname=self.server_hostname
+                                      server_hostname=self.host
             )
-=======
-            yield from self.loop.create_connection(self._create_protocol,
-                                                   self.host,
-                                                   self.port,
-                                                   ssl=self.sslctx,
-                                                   server_hostname=self.host)
->>>>>>> efd48335
         except Exception as ex:
             _logger.warning('Failed to connect: %s' % ex)
             asyncio.ensure_future(self._reconnect(), loop=self.loop)
@@ -859,15 +834,8 @@
     return client
 
 
-<<<<<<< HEAD
 async def init_tls_client(proto_cls, loop, host, port, sslctx=None,
                     server_hostname=None, framer=None, **kwargs):
-=======
-@asyncio.coroutine
-def init_tls_client(proto_cls, loop, host, port, sslctx=None,
-                    certfile=None, keyfile=None, password=None,
-                    framer=None,**kwargs):
->>>>>>> efd48335
     """
     Helper function to initialize tcp client
     :param proto_cls:
@@ -884,11 +852,7 @@
     """
     client = ReconnectingAsyncioModbusTlsClient(protocol_class=proto_cls,
                                                 loop=loop, framer=framer)
-<<<<<<< HEAD
     await client.start(host, port, sslctx, server_hostname)
-=======
-    yield from client.start(host, port, sslctx, certfile, keyfile, password)
->>>>>>> efd48335
     return client
 
 
