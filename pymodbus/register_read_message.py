--- conflicted
+++ resolved
@@ -13,12 +13,7 @@
     Base class for reading a modbus register
     '''
     _rtu_frame_size = 8
-<<<<<<< HEAD
-    
-=======
-    _pdu_length = 2  #func + bytcodeLen
-
->>>>>>> fced230d
+
     def __init__(self, address, count, **kwargs):
         ''' Initializes a new instance
 
@@ -225,11 +220,7 @@
     '''
     function_code = 23
     _rtu_byte_count_pos = 10
-<<<<<<< HEAD
-    
-=======
-    _pdu_length = 2  #func + bytcodeLen
->>>>>>> fced230d
+
     def __init__(self, **kwargs):
         ''' Initializes a new request message
 
@@ -247,11 +238,6 @@
             self.write_registers = [self.write_registers]
         self.write_count = len(self.write_registers)
         self.write_byte_count = self.write_count * 2
-<<<<<<< HEAD
-        
-=======
-        self._pdu_length+=2*count #slave + func + bytcodeLen + bytecode x 2 + crc1 + crc2
->>>>>>> fced230d
 
     def encode(self):
         ''' Encodes the request packet
