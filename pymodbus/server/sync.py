--- conflicted
+++ resolved
@@ -102,13 +102,9 @@
                 if data:
                     if _logger.isEnabledFor(logging.DEBUG):
                         _logger.debug(" ".join([hex(byte2int(x)) for x in data]))
-<<<<<<< HEAD
                     unit_address = byte2int(data[0])
                     if unit_address in self.server.context:
                         self.framer.processIncomingPacket(data, self.execute)
-=======
-                    self.framer.processIncomingPacket(data, self.execute)
->>>>>>> 0ffb6319
             except Exception as msg:
                 # since we only have a single socket, we cannot exit
                 # Clear frame buffer
@@ -212,11 +208,7 @@
         reset_frame = False
         while self.running:
             try:
-<<<<<<< HEAD
-                data, self.socket = self.request
-=======
                 data, self.request = self.request
->>>>>>> 0ffb6319
                 if not data:
                     self.running = False
                 if _logger.isEnabledFor(logging.DEBUG):
