"""
Handle the version information here; you should only have to
change the version tuple.

Since we are using twisted's version class, we can also query
the svn version as well using the local .entries file.
"""


class Version(object):

    def __init__(self, package, major, minor, micro, pre=None):
        """

        :param package: Name of the package that this is a version of.
        :param major: The major version number.
        :param minor: The minor version number.
        :param micro: The micro version number.
        :param pre: The pre release tag
        """
        self.package = package
        self.major = major
        self.minor = minor
        self.micro = micro
        self.pre = pre

    def short(self):
        """ Return a string in canonical short version format
        <major>.<minor>.<micro>.<pre>
        """
        if self.pre:
            return '%d.%d.%d.%s' % (self.major, self.minor, self.micro, self.pre)
        else:
            return '%d.%d.%d' % (self.major, self.minor, self.micro)

    def __str__(self):
        """ Returns a string representation of the object

        :returns: A string representation of this object
        """
        return '[%s, version %s]' % (self.package, self.short())


<<<<<<< HEAD
version = Version('pymodbus', 2, 4, 0)
=======
version = Version('pymodbus', 2, 4, 0, 'rc2')
>>>>>>> 8ef32997



version.__name__ = 'pymodbus'  # fix epydoc error

# --------------------------------------------------------------------------- #
# Exported symbols
# --------------------------------------------------------------------------- #

__all__ = ["version"]<|MERGE_RESOLUTION|>--- conflicted
+++ resolved
@@ -41,13 +41,7 @@
         return '[%s, version %s]' % (self.package, self.short())
 
 
-<<<<<<< HEAD
 version = Version('pymodbus', 2, 4, 0)
-=======
-version = Version('pymodbus', 2, 4, 0, 'rc2')
->>>>>>> 8ef32997
-
-
 
 version.__name__ = 'pymodbus'  # fix epydoc error
 
